--- conflicted
+++ resolved
@@ -3,10 +3,6 @@
 from .image2video import WanI2V
 from .speech2video import WanS2V
 from .text2video import WanT2V
-<<<<<<< HEAD
-from .textimage2video import WanTI2V
-from .animate import WanAnimate
-=======
 from .text2videolocal import WanT2VLocal
 from .textimage2video import WanTI2V
->>>>>>> 3bb8968a
+from .animate import WanAnimate